--- conflicted
+++ resolved
@@ -113,7 +113,7 @@
         model = models.MultifieldModel
         django_get_or_create = ['slug']
 
-    text = factory.LazyAttribute(lambda n: faker.text()[:20])
+    text = factory.Faker('text')
 
 
 class AbstractBaseFactory(factory.django.DjangoModelFactory):
@@ -205,11 +205,8 @@
         use_bulk_create = True
 
     text = 'test'
-<<<<<<< HEAD
-=======
     r_ptr = factory.SubFactory(RFactory)
 
->>>>>>> 0e2a3966
 
 class SFactory(factory.django.DjangoModelFactory):
     class Meta:
@@ -373,18 +370,12 @@
             GenericPFactory()
 
     def test_multi_table_inherited_model(self):
-<<<<<<< HEAD
-        with self.assertNumQueries(2):
-            RChildFactory()
-
-=======
         with self.assertNumQueries(3):
             RChildFactory()
 
         with self.assertNumQueries(3):
             RChildFactory.create_batch(10)
 
->>>>>>> 0e2a3966
 
 class ModelTests(django_test.TestCase):
     databases = {'default', 'replica'}
@@ -456,7 +447,7 @@
         self.assertEqual(11, std2.pk)
 
 
-class DjangoGetOrCreateTestCase(django_test.TestCase):
+class DjangoGetOrCreateTests(django_test.TestCase):
     def test_simple_call(self):
         obj1 = MultifieldModelFactory(slug='slug1')
         obj2 = MultifieldModelFactory(slug='slug1')
@@ -493,7 +484,7 @@
         )
 
 
-class MultipleGetOrCreateFieldsTestCase(django_test.TestCase):
+class MultipleGetOrCreateFieldsTest(django_test.TestCase):
     def test_one_defined(self):
         obj1 = WithMultipleGetOrCreateFieldsFactory()
         obj2 = WithMultipleGetOrCreateFieldsFactory(slug=obj1.slug)
@@ -1319,16 +1310,15 @@
         ObjFactory.create(arg='invalid')
 
 
-class DjangoModelFactoryDuplicateSaveDeprecationTestCase(django_test.TestCase):
+class DjangoModelFactoryDuplicateSaveDeprecationTest(django_test.TestCase):
     class StandardFactoryWithPost(StandardFactory):
         @factory.post_generation
         def post_action(obj, create, extracted, **kwargs):
-            obj.non_existant_field = 3
+            return 3
 
     def test_create_warning(self):
         with self.assertWarns(DeprecationWarning) as cm:
-            instance = self.StandardFactoryWithPost.create()
-            assert instance.non_existant_field == 3
+            self.StandardFactoryWithPost.create()
 
         [msg] = cm.warning.args
         self.assertEqual(
