# Copyright: See the LICENSE file.

"""Helpers for testing django apps."""

import os.path

from django.conf import settings
from django.contrib.contenttypes.fields import GenericForeignKey, GenericRelation
from django.contrib.contenttypes.models import ContentType
from django.db import models
from django.db.models import signals

try:
    from PIL import Image
except ImportError:
    Image = None


class StandardModel(models.Model):
    foo = models.CharField(max_length=20)


class NonIntegerPk(models.Model):
    foo = models.CharField(max_length=20, primary_key=True)
    bar = models.CharField(max_length=20, blank=True)


class MultifieldModel(models.Model):
    slug = models.SlugField(max_length=20, unique=True)
    text = models.TextField()


class MultifieldUniqueModel(models.Model):
    slug = models.SlugField(max_length=20, unique=True)
    text = models.CharField(max_length=20, unique=True)
    title = models.CharField(max_length=20, unique=True)


class AbstractBase(models.Model):
    foo = models.CharField(max_length=20)

    class Meta:
        abstract = True


class ConcreteSon(AbstractBase):
    pass


class AbstractSon(AbstractBase):
    class Meta:
        abstract = True


class ConcreteGrandSon(AbstractSon):
    pass


class StandardSon(StandardModel):
    pass


class PointedModel(models.Model):
    foo = models.CharField(max_length=20)


class PointerModel(models.Model):
    bar = models.CharField(max_length=20)
    pointed = models.OneToOneField(
        PointedModel,
        related_name='pointer',
        null=True,
        on_delete=models.CASCADE
    )


class WithDefaultValue(models.Model):
    foo = models.CharField(max_length=20, default='')


class WithPassword(models.Model):
    pw = models.CharField(max_length=128)


WITHFILE_UPLOAD_TO = 'django'
WITHFILE_UPLOAD_DIR = os.path.join(settings.MEDIA_ROOT, WITHFILE_UPLOAD_TO)


class WithFile(models.Model):
    afile = models.FileField(upload_to=WITHFILE_UPLOAD_TO)


if Image is not None:  # PIL is available

    class WithImage(models.Model):
        animage = models.ImageField(upload_to=WITHFILE_UPLOAD_TO)
        size = models.IntegerField(default=0)

else:
    class WithImage(models.Model):
        pass


class WithSignals(models.Model):
    foo = models.CharField(max_length=20)

    def __init__(self, post_save_signal_receiver=None):
        super().__init__()
        if post_save_signal_receiver:
            signals.post_save.connect(
                post_save_signal_receiver,
                sender=self.__class__,
            )


class CustomManager(models.Manager):

    def create(self, arg=None, **kwargs):
        return super().create(**kwargs)


class WithCustomManager(models.Model):

    foo = models.CharField(max_length=20)

    objects = CustomManager()


class AbstractWithCustomManager(models.Model):
    custom_objects = CustomManager()

    class Meta:
        abstract = True


class FromAbstractWithCustomManager(AbstractWithCustomManager):
    pass


class P(models.Model):
    pass


class R(models.Model):
    is_default = models.BooleanField(default=False)
    p = models.ForeignKey(P, models.CASCADE, null=True)


def get_default_r():
    return R.objects.get_or_create(is_default=True)[0].pk


class S(models.Model):
    r = models.ForeignKey(R, models.CASCADE)


class T(models.Model):
    s = models.ForeignKey(S, models.CASCADE)


class U(models.Model):
    t = models.ForeignKey(T, models.CASCADE)


class RChild(R):
    text = models.CharField(max_length=10)


class A(models.Model):
    p_o = models.OneToOneField('P', models.CASCADE, related_name="+")
    p_f = models.ForeignKey('P', models.CASCADE, related_name="+")
    p_m = models.ManyToManyField('P')


class AA(models.Model):
    a = models.OneToOneField(A, models.CASCADE)
    u = models.OneToOneField(U, models.CASCADE)
    p = models.OneToOneField(P, models.CASCADE)


class B(models.Model):
    protect = models.ForeignKey(R, models.PROTECT)


class M(models.Model):
    m2m = models.ManyToManyField(R, related_name="m_set")
    m2m_through = models.ManyToManyField(R, through="MR", related_name="m_through_set")
    m2m_through_null = models.ManyToManyField(
        R, through="MRNull", related_name="m_through_null_set"
    )


class MR(models.Model):
    m = models.ForeignKey(M, models.CASCADE)
    r = models.ForeignKey(R, models.CASCADE)


class MRNull(models.Model):
    m = models.ForeignKey(M, models.CASCADE)
    r = models.ForeignKey(R, models.SET_NULL, null=True)


class HiddenUser(models.Model):
    r = models.ForeignKey(R, models.CASCADE, related_name="+")


class HiddenUserProfile(models.Model):
    user = models.ForeignKey(HiddenUser, models.CASCADE)


class M2MTo(models.Model):
    pass


class M2MFrom(models.Model):
    m2m = models.ManyToManyField(M2MTo)


class DeleteTop(models.Model):
    b1 = GenericRelation("GenericB1")
    b2 = GenericRelation("GenericB2")


class B1(models.Model):
    delete_top = models.ForeignKey(DeleteTop, models.CASCADE)


class B2(models.Model):
    delete_top = models.ForeignKey(DeleteTop, models.CASCADE)


<<<<<<< HEAD


=======
>>>>>>> 0e2a3966
class GenericModel(models.Model):
    content_type = models.ForeignKey(ContentType, on_delete=models.CASCADE)
    object_id = models.PositiveIntegerField()
    generic_obj = GenericForeignKey("content_type", "object_id")<|MERGE_RESOLUTION|>--- conflicted
+++ resolved
@@ -229,11 +229,6 @@
     delete_top = models.ForeignKey(DeleteTop, models.CASCADE)
 
 
-<<<<<<< HEAD
-
-
-=======
->>>>>>> 0e2a3966
 class GenericModel(models.Model):
     content_type = models.ForeignKey(ContentType, on_delete=models.CASCADE)
     object_id = models.PositiveIntegerField()
