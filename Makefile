--- conflicted
+++ resolved
@@ -4,16 +4,14 @@
 EXAMPLES_DIR=examples
 SETUP_PY=setup.py
 PYTHON_ERROR_ON_WARN=python \
-	-b \
-	-X dev \
-	-Werror \
-	-Wdefault:"the imp module is deprecated in favour of importlib; see the module's documentation for alternative uses":DeprecationWarning:distutils: \
-	-Wdefault:"Using or importing the ABCs from 'collections' instead of from 'collections.abc' is deprecated, and in 3.8 it will stop working":DeprecationWarning:: \
-	-Wdefault:"Using or importing the ABCs from 'collections' instead of from 'collections.abc' is deprecated since Python 3.3, and in 3.9 it will stop working":DeprecationWarning:: \
-	-Wdefault:"set_output_charset() is deprecated":DeprecationWarning:: \
-	-Wdefault:"parameter codeset is deprecated":DeprecationWarning:: \
-	-Wdefault:"distutils Version classes are deprecated. Use packaging.version instead":DeprecationWarning::
-# TODO: Remove "distutils Version classes are deprecated" when django 2.2 is dropped
+  -b \
+  -X dev \
+  -Werror \
+  -Wdefault:"the imp module is deprecated in favour of importlib; see the module's documentation for alternative uses":DeprecationWarning:distutils: \
+  -Wdefault:"Using or importing the ABCs from 'collections' instead of from 'collections.abc' is deprecated, and in 3.8 it will stop working":DeprecationWarning:: \
+  -Wdefault:"Using or importing the ABCs from 'collections' instead of from 'collections.abc' is deprecated since Python 3.3, and in 3.9 it will stop working":DeprecationWarning:: \
+  -Wdefault:"set_output_charset() is deprecated":DeprecationWarning:: \
+  -Wdefault:"parameter codeset is deprecated":DeprecationWarning::
 
 # Use current python binary instead of system default.
 COVERAGE_PATH = $(shell which coverage)
@@ -65,20 +63,7 @@
 
 # DOC: Run tests for the currently installed version
 test:
-<<<<<<< HEAD
 	$(PYTHON_ERROR_ON_WARN) -m unittest
-=======
-	python \
-		-b \
-		-X dev \
-		-Werror \
-		-Wdefault:"the imp module is deprecated in favour of importlib; see the module's documentation for alternative uses":DeprecationWarning:distutils: \
-		-Wdefault:"Using or importing the ABCs from 'collections' instead of from 'collections.abc' is deprecated, and in 3.8 it will stop working":DeprecationWarning:: \
-		-Wdefault:"Using or importing the ABCs from 'collections' instead of from 'collections.abc' is deprecated since Python 3.3, and in 3.9 it will stop working":DeprecationWarning:: \
-		-Wdefault:"set_output_charset() is deprecated":DeprecationWarning:: \
-		-Wdefault:"parameter codeset is deprecated":DeprecationWarning:: \
-		-m unittest
->>>>>>> 8e5b79ab
 
 # DOC: Test the examples
 example-test:
