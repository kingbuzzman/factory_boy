--- conflicted
+++ resolved
@@ -11,7 +11,9 @@
   -Wdefault:"Using or importing the ABCs from 'collections' instead of from 'collections.abc' is deprecated, and in 3.8 it will stop working":DeprecationWarning:: \
   -Wdefault:"Using or importing the ABCs from 'collections' instead of from 'collections.abc' is deprecated since Python 3.3, and in 3.9 it will stop working":DeprecationWarning:: \
   -Wdefault:"set_output_charset() is deprecated":DeprecationWarning:: \
-  -Wdefault:"parameter codeset is deprecated":DeprecationWarning::
+  -Wdefault:"parameter codeset is deprecated":DeprecationWarning:: \
+  -Wdefault:"'cgi' is deprecated and slated for removal in Python 3.13":DeprecationWarning::
+# Remove cgi warning when dropping support for Django<=4.1.
 
 # Use current python binary instead of system default.
 COVERAGE_PATH = $(shell which coverage)
@@ -63,22 +65,7 @@
 
 # DOC: Run tests for the currently installed version
 test:
-<<<<<<< HEAD
 	$(PYTHON_ERROR_ON_WARN) -m unittest
-=======
-	python \
-		-b \
-		-X dev \
-		-Werror \
-		-Wdefault:"the imp module is deprecated in favour of importlib; see the module's documentation for alternative uses":DeprecationWarning:distutils: \
-		-Wdefault:"Using or importing the ABCs from 'collections' instead of from 'collections.abc' is deprecated, and in 3.8 it will stop working":DeprecationWarning:: \
-		-Wdefault:"Using or importing the ABCs from 'collections' instead of from 'collections.abc' is deprecated since Python 3.3, and in 3.9 it will stop working":DeprecationWarning:: \
-		-Wdefault:"set_output_charset() is deprecated":DeprecationWarning:: \
-		-Wdefault:"parameter codeset is deprecated":DeprecationWarning:: \
-		# Remove cgi warning when dropping support for Django<=4.1.
-		-Wdefault:"'cgi' is deprecated and slated for removal in Python 3.13":DeprecationWarning:: \
-		-m unittest
->>>>>>> 3f4c2dc3
 
 # DOC: Test the examples
 example-test:
