--- conflicted
+++ resolved
@@ -2,13 +2,6 @@
 minversion = 1.9
 envlist =
     lint
-<<<<<<< HEAD
-    py{37,38,39,py37,py38}-django22-{sqlite,postgres}
-    py{37,38,39,310,py37,py38}-django32-{sqlite,postgres}
-    py{38,39,310,py38}-django40-{sqlite,postgres}
-    py310-djangomain-{sqlite,postgres}
-=======
->>>>>>> 53e26f3b
     docs
     examples
     linkcheck
@@ -30,14 +23,6 @@
     pypy-3.8: pypy38
 
 [gh-actions:env]
-<<<<<<< HEAD
-DJANGO =
-    2.2: django22
-    3.2: django32
-    4.0: django40
-    main: djangomain
-=======
->>>>>>> 53e26f3b
 DATABASE_TYPE =
     sqlite: sqlite
     postgres: postgres
@@ -48,27 +33,15 @@
     POSTGRES_HOST
     POSTGRES_DATABASE
 deps =
-<<<<<<< HEAD
-    Pillow
-    SQLAlchemy
-    mongoengine
-=======
     alchemy: SQLAlchemy
     mongo: mongoengine
     django{22,32,40,main}: Pillow
->>>>>>> 53e26f3b
     django22: Django>=2.2,<2.3
     django32: Django>=3.2,<3.3
     django40: Django>=4.0,<4.1
     djangomain: https://github.com/django/django/archive/main.tar.gz
-<<<<<<< HEAD
-    py{37,38,39,310}-django{22,32,40,main}-postgres: psycopg2-binary
-    py{py37,py38}-django{22,32,40,main}-postgres: psycopg2cffi
-=======
     py{37,38,39,310}-postgres: psycopg2-binary
     py{py37,py38}-postgres: psycopg2cffi
->>>>>>> 53e26f3b
-
 setenv =
     py: DJANGO_SETTINGS_MODULE=tests.djapp.settings
     postgres: DJANGO_SETTINGS_MODULE=tests.djapp.settings_pg
