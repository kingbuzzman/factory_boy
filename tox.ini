[tox]
minversion = 1.9
envlist =
    lint
    docs
    examples
    linkcheck
    py{37,38,39,310,py37,py38,py39}-sqlite
    py{37,38,39,py37,py38,py39}-django22-mongo-alchemy-{sqlite,postgres}
    py{37,38,39,310,py37,py38,py39}-django32-mongo-alchemy-{sqlite,postgres}
    py{38,39,310,py38,py39}-django40-mongo-alchemy-{sqlite,postgres}
    py310-djangomain-mongo-alchemy-{sqlite,postgres}

[gh-actions]
python =
    3.7: py37
    3.8: py38
    3.9: py39
    3.10: py310
    pypy-3.7: pypy37
    pypy-3.8: pypy38
    pypy-3.9: pypy39

[gh-actions:env]
DATABASE_TYPE =
    sqlite: sqlite
    postgres: postgres

[testenv]
passenv =
    MONGO_HOST
    POSTGRES_HOST
    POSTGRES_DATABASE
deps =
    alchemy: SQLAlchemy
    alchemy: sqlalchemy_utils
    mongo: mongoengine
    django{22,32,40,main}: Pillow
    django22: Django>=2.2,<2.3
    django32: Django>=3.2,<3.3
    django40: Django>=4.0,<4.1
    djangomain: https://github.com/django/django/archive/main.tar.gz
    py{37,38,39,310}-postgres: psycopg2-binary
<<<<<<< HEAD
    py{py37,py38}-postgres: psycopg2cffi
=======
    pypy{37,38,39}-postgres: psycopg2cffi

>>>>>>> 91ccfd1e
setenv =
    py: DJANGO_SETTINGS_MODULE=tests.djapp.settings
    postgres: DJANGO_SETTINGS_MODULE=tests.djapp.settings_pg

whitelist_externals = make
commands = make test

[testenv:docs]
extras = doc

whitelist_externals = make
commands = make doc spelling

[testenv:examples]
deps =
    -rexamples/requirements.txt

whitelist_externals = make
commands = make example-test

[testenv:linkcheck]
extras = doc

whitelist_externals = make
commands = make linkcheck

[testenv:lint]
deps =
    -rexamples/requirements.txt
    check_manifest
extras = dev

whitelist_externals = make
commands = make lint<|MERGE_RESOLUTION|>--- conflicted
+++ resolved
@@ -38,15 +38,11 @@
     django{22,32,40,main}: Pillow
     django22: Django>=2.2,<2.3
     django32: Django>=3.2,<3.3
-    django40: Django>=4.0,<4.1
+django40: Django>=4.0,<4.1
     djangomain: https://github.com/django/django/archive/main.tar.gz
     py{37,38,39,310}-postgres: psycopg2-binary
-<<<<<<< HEAD
-    py{py37,py38}-postgres: psycopg2cffi
-=======
     pypy{37,38,39}-postgres: psycopg2cffi
 
->>>>>>> 91ccfd1e
 setenv =
     py: DJANGO_SETTINGS_MODULE=tests.djapp.settings
     postgres: DJANGO_SETTINGS_MODULE=tests.djapp.settings_pg
