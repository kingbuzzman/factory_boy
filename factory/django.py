# Copyright: See the LICENSE file.


"""factory_boy extensions for use with the Django framework."""


import functools
import io
import logging
import os
import warnings
from collections import defaultdict

from django import __version__ as django_version
from django.contrib.auth.hashers import make_password
from django.core import files as django_files
from django.db import IntegrityError, connections, models
from django.db.models.sql import InsertQuery
from packaging.version import Version

from . import base, builder, declarations, enums, errors

logger = logging.getLogger('factory.generate')

DEFAULT_DB_ALIAS = 'default'  # Same as django.db.DEFAULT_DB_ALIAS

DJANGO_22 = Version(django_version) < Version('3.0')

_LAZY_LOADS = {}


def get_model(app, model):
    """Wrapper around django's get_model."""
    if 'get_model' not in _LAZY_LOADS:
        _lazy_load_get_model()

    _get_model = _LAZY_LOADS['get_model']
    return _get_model(app, model)


def _lazy_load_get_model():
    """Lazy loading of get_model.

    get_model loads django.conf.settings, which may fail if
    the settings haven't been configured yet.
    """
    from django import apps as django_apps
    _LAZY_LOADS['get_model'] = django_apps.apps.get_model


def connection_supports_bulk_insert(using):
    """
    Does the database support bulk_insert

    There are 2 pieces to this puzzle:
      * The database needs to support `bulk_insert`
      * AND it also needs to be capable of returning all the newly minted objects' id

    If any of these is `False`, the database does NOT support bulk_insert
    """
    connection = connections[using]
    if DJANGO_22:
        can_return_rows_from_bulk_insert = connection.features.can_return_ids_from_bulk_insert
    else:
        can_return_rows_from_bulk_insert = connection.features.can_return_rows_from_bulk_insert
    return connection.features.has_bulk_insert and can_return_rows_from_bulk_insert


class DjangoOptions(base.FactoryOptions):
    def _build_default_options(self):
        return super()._build_default_options() + [
            base.OptionDefault('django_get_or_create', (), inherit=True),
            base.OptionDefault('database', DEFAULT_DB_ALIAS, inherit=True),
            base.OptionDefault('use_bulk_create', False, inherit=True),
            base.OptionDefault('skip_postgeneration_save', False, inherit=True),
        ]

    def _get_counter_reference(self):
        counter_reference = super()._get_counter_reference()
        if (counter_reference == self.base_factory
                and self.base_factory._meta.model is not None
                and self.base_factory._meta.model._meta.abstract
                and self.model is not None
                and not self.model._meta.abstract):
            # Target factory is for an abstract model, yet we're for another,
            # concrete subclass => don't reuse the counter.
            return self.factory
        return counter_reference

    def get_model_class(self):
        if isinstance(self.model, str) and '.' in self.model:
            app, model_name = self.model.split('.', 1)
            self.model = get_model(app, model_name)

        return self.model


class DjangoModelFactory(base.Factory):
    """Factory for Django models.

    This makes sure that the 'sequence' field of created objects is a new id.

    Possible improvement: define a new 'attribute' type, AutoField, which would
    handle those for non-numerical primary keys.
    """

    _options_class = DjangoOptions

    class Meta:
        abstract = True  # Optional, but explicit.

    @classmethod
    def _load_model_class(cls, definition):

        if isinstance(definition, str) and '.' in definition:
            app, model = definition.split('.', 1)
            return get_model(app, model)

        return definition

    @classmethod
    def _get_manager(cls, model_class):
        if model_class is None:
            raise errors.AssociatedClassError(
                f"No model set on {cls.__module__}.{cls.__name__}.Meta")

        try:
            manager = model_class.objects
        except AttributeError:
            # When inheriting from an abstract model with a custom
            # manager, the class has no 'objects' field.
            manager = model_class._default_manager

        if cls._meta.database != DEFAULT_DB_ALIAS:
            manager = manager.using(cls._meta.database)
        return manager

    @classmethod
    def _generate(cls, strategy, params):
        # Original params are used in _get_or_create if it cannot build an
        # object initially due to an IntegrityError being raised
        cls._original_params = params
        return super()._generate(strategy, params)

    @classmethod
    def _get_or_create(cls, model_class, *args, **kwargs):
        """Create an instance of the model through objects.get_or_create."""
        manager = cls._get_manager(model_class)

        assert 'defaults' not in cls._meta.django_get_or_create, (
            "'defaults' is a reserved keyword for get_or_create "
            "(in %s._meta.django_get_or_create=%r)"
            % (cls, cls._meta.django_get_or_create))

        key_fields = {}
        for field in cls._meta.django_get_or_create:
            if field not in kwargs:
                raise errors.FactoryError(
                    "django_get_or_create - "
                    "Unable to find initialization value for '%s' in factory %s" %
                    (field, cls.__name__))
            key_fields[field] = kwargs.pop(field)
        key_fields['defaults'] = kwargs

        try:
            instance, _created = manager.get_or_create(*args, **key_fields)
        except IntegrityError as e:
            get_or_create_params = {
                lookup: value
                for lookup, value in cls._original_params.items()
                if lookup in cls._meta.django_get_or_create
            }
            if get_or_create_params:
                try:
                    instance = manager.get(**get_or_create_params)
                except manager.model.DoesNotExist:
                    # Original params are not a valid lookup and triggered a create(),
                    # that resulted in an IntegrityError. Follow Django’s behavior.
                    raise e
            else:
                raise e

        return instance

    @classmethod
    def supports_bulk_insert(cls):
        return (cls._meta.use_bulk_create
                and connection_supports_bulk_insert(cls._meta.database))

    @classmethod
    def create(cls, **kwargs):
        """Create an instance of the associated class, with overridden attrs."""
        if not cls.supports_bulk_insert():
            return super().create(**kwargs)

        return cls._bulk_create(1, **kwargs)[0]

    @classmethod
    def create_batch(cls, size, **kwargs):
        if not cls.supports_bulk_insert():
            return super().create_batch(size, **kwargs)

        return cls._bulk_create(size, **kwargs)

    @classmethod
    def _refresh_database_pks(cls, model_cls, objs):
        # Avoid causing a django.core.exceptions.AppRegistryNotReady throughout all the tests.
        # TODO: remove the `from . import django` from the `__init__.py`
        from django.contrib.contenttypes.fields import GenericForeignKey

        def get_field_value(instance, field):
            if isinstance(field, GenericForeignKey) and field.is_cached(instance):
                return field.get_cached_value(instance)
            return getattr(instance, field.name)

        """
        Current Django version's GenericForeignKey is not made to work with bulk_insert.

        The issue is that it caches the object referenced, once the object is
        saved and receives a pk, the cache no longer matches. It doesn't
        matter that it's the same obj reference. This is to bypass that pk
        check and reset it.
        """
        fields_to_reset = (GenericForeignKey, models.OneToOneField)
        if DJANGO_22:
            """
            Before Django 3.0, there is an issue when bulk_insert.

            The issue is that if you create an instance of a model,
            and reference it in another unsaved instance of a model.
            When you create the instance of the first one, the pk/id
            is never updated on the sub model that referenced the first.
            """
            fields_to_reset += (models.fields.related.ForeignObject,)

        fields = [f for f in model_cls._meta.get_fields() if isinstance(f, fields_to_reset)]
        if not fields:
            return

        for obj in objs:
            for field in fields:
                setattr(obj, field.name, get_field_value(obj, field))

    @classmethod
    def _bulk_create(cls, size, **kwargs):
        if cls._meta.abstract:
            raise errors.FactoryError(
                "Cannot generate instances of abstract factory %(f)s; "
                "Ensure %(f)s.Meta.model is set and %(f)s.Meta.abstract "
                "is either not set or False." % dict(f=cls.__name__))

        models_to_return = []
        instances_created = []
        for _ in range(size):
            step = builder.StepBuilder(cls._meta, kwargs, enums.BUILD_STRATEGY)
            models_to_return.append(step.build())
            instances_created.extend(step.created_instances)

        for model_cls, objs in dependency_insert_order(instances_created):
            manager = cls._get_manager(model_cls)
            cls._refresh_database_pks(model_cls, objs)

            concrete_model = True
            for parent in model_cls._meta.get_parent_list():
                if parent._meta.concrete_model is not model_cls._meta.concrete_model:
                    concrete_model = False

            if concrete_model:
                manager.bulk_create(objs)
            else:
                concrete_fields = model_cls._meta.local_fields
                connection = connections[cls._meta.database]

                # Avoids writing the INSERT INTO sql script manually
                query = InsertQuery(model_cls)
                query.insert_values(concrete_fields, objs)
                query.get_compiler(connection=connection).execute_sql()

<<<<<<< HEAD
        # return models_to_create
=======
>>>>>>> 8f3d2084
        return models_to_return

    @classmethod
    def _create(cls, model_class, *args, **kwargs):
        """Create an instance of the model, and save it to the database."""
        if cls._meta.django_get_or_create:
            return cls._get_or_create(model_class, *args, **kwargs)

        manager = cls._get_manager(model_class)
        return manager.create(*args, **kwargs)

    # DEPRECATED. Remove this override with the next major release.
    @classmethod
    def _after_postgeneration(cls, instance, create, results=None):
        """Save again the instance if creating and at least one hook ran."""
        if create and results and not cls._meta.skip_postgeneration_save:
            warnings.warn(
                f"{cls.__name__}._after_postgeneration will stop saving the instance "
                "after postgeneration hooks in the next major release.\n"
                "If the save call is extraneous, set skip_postgeneration_save=True "
                f"in the {cls.__name__}.Meta.\n"
                "To keep saving the instance, move the save call to your "
                "postgeneration hooks or override _after_postgeneration.",
                DeprecationWarning,
            )
            # Some post-generation hooks ran, and may have modified us.
            instance.save()


class Password(declarations.Transformer):
    def __init__(self, password, *args, **kwargs):
        super().__init__(make_password, password, *args, **kwargs)


class FileField(declarations.BaseDeclaration):
    """Helper to fill in django.db.models.FileField from a Factory."""

    DEFAULT_FILENAME = 'example.dat'

    def _make_data(self, params):
        """Create data for the field."""
        return params.get('data', b'')

    def _make_content(self, params):
        path = ''

        from_path = params.get('from_path')
        from_file = params.get('from_file')
        from_func = params.get('from_func')

        if len([p for p in (from_path, from_file, from_func) if p]) > 1:
            raise ValueError(
                "At most one argument from 'from_file', 'from_path', and 'from_func' should "
                "be non-empty when calling factory.django.FileField."
            )

        if from_path:
            path = from_path
            with open(path, 'rb') as f:
                content = django_files.base.ContentFile(f.read())

        elif from_file:
            f = from_file
            content = django_files.File(f)
            path = content.name

        elif from_func:
            func = from_func
            content = django_files.File(func())
            path = content.name

        else:
            data = self._make_data(params)
            content = django_files.base.ContentFile(data)

        if path:
            default_filename = os.path.basename(path)
        else:
            default_filename = self.DEFAULT_FILENAME

        filename = params.get('filename', default_filename)
        return filename, content

    def evaluate(self, instance, step, extra):
        """Fill in the field."""
        filename, content = self._make_content(extra)
        return django_files.File(content.file, filename)


class ImageField(FileField):
    DEFAULT_FILENAME = 'example.jpg'

    def _make_data(self, params):
        # ImageField (both django's and factory_boy's) require PIL.
        # Try to import it along one of its known installation paths.
        from PIL import Image

        width = params.get('width', 100)
        height = params.get('height', width)
        color = params.get('color', 'blue')
        image_format = params.get('format', 'JPEG')
        image_palette = params.get('palette', 'RGB')

        thumb_io = io.BytesIO()
        with Image.new(image_palette, (width, height), color) as thumb:
            thumb.save(thumb_io, format=image_format)
        return thumb_io.getvalue()


def dependency_insert_order(data):
    """This is almost the same function from django/core/serializers/__init__.py:sort_dependencies with a slight
    modification on `if hasattr(rel_model, 'natural_key') and rel_model != model:` that was removed, so we have the
    REAL dependency order. The original implementation was setup to only write to files in order if they had a know
    dependency, we always want it in order regardless of the natural_key.
    """

    lookup = []
    model_cls_by_data = defaultdict(list)
    for instance in data:
        # Instance has been persisted in the database
        if not instance._state.adding:
            continue
        # Instance already in the list
        if id(instance) in lookup:
            continue
        model_cls_by_data[type(instance)].append(instance)

    # Avoid data leaks
    del lookup
    del data

    # Process the list of models, and get the list of dependencies
    model_dependencies = []
    models = list(model_cls_by_data.keys())

    for model in models:
        deps = set()

        # Now add a dependency for any FK relation with a model that
        # defines a natural key
        for field in model._meta.fields:
            rel_model = field.related_model
            if rel_model and rel_model != model:
                deps.add(rel_model)

        model_dependencies.append((model, deps))

    model_dependencies.reverse()
    # Now sort the models to ensure that dependencies are met. This
    # is done by repeatedly iterating over the input list of models.
    # If all the dependencies of a given model are in the final list,
    # that model is promoted to the end of the final list. This process
    # continues until the input list is empty, or we do a full iteration
    # over the input models without promoting a model to the final list.
    # If we do a full iteration without a promotion, that means there are
    # circular dependencies in the list.
    model_list = []
    while model_dependencies:
        skipped = []
        changed = False
        while model_dependencies:
            model, deps = model_dependencies.pop()

            # If all of the models in the dependency list are either already
            # on the final model list, or not on the original serialization list,
            # then we've found another model with all it's dependencies satisfied.
            found = True
            for candidate in ((d not in models or d in model_list) for d in deps):
                if not candidate:
                    found = False
            if found:
                model_list.append(model)
                changed = True
            else:
                skipped.append((model, deps))
        if not changed:
            unresolved_models = (f'{model._meta.app_label}.{model._meta.object_name}'
                                 for model, _ in sorted(skipped, key=lambda obj: obj[0].__name__))
            message = f"Can't resolve dependencies for {', '.join(unresolved_models)}."
            raise RuntimeError(message)
        model_dependencies = skipped

    return [(model_cls, model_cls_by_data[model_cls]) for model_cls in model_list]


class mute_signals:
    """Temporarily disables and then restores any django signals.

    Args:
        *signals (django.dispatch.dispatcher.Signal): any django signals

    Examples:
        with mute_signals(pre_init):
            user = UserFactory.build()
            ...

        @mute_signals(pre_save, post_save)
        class UserFactory(factory.Factory):
            ...

        @mute_signals(post_save)
        def generate_users():
            UserFactory.create_batch(10)
    """

    def __init__(self, *signals):
        self.signals = signals
        self.paused = {}

    def __enter__(self):
        for signal in self.signals:
            logger.debug('mute_signals: Disabling signal handlers %r',
                         signal.receivers)

            # Note that we're using implementation details of
            # django.signals, since arguments to signal.connect()
            # are lost in signal.receivers
            self.paused[signal] = signal.receivers
            signal.receivers = []

    def __exit__(self, exc_type, exc_value, traceback):
        for signal, receivers in self.paused.items():
            logger.debug('mute_signals: Restoring signal handlers %r',
                         receivers)

            signal.receivers += receivers
            with signal.lock:
                # Django uses some caching for its signals.
                # Since we're bypassing signal.connect and signal.disconnect,
                # we have to keep messing with django's internals.
                signal.sender_receivers_cache.clear()
        self.paused = {}

    def copy(self):
        return mute_signals(*self.signals)

    def __call__(self, callable_obj):
        if isinstance(callable_obj, base.FactoryMetaClass):
            # Retrieve __func__, the *actual* callable object.
            callable_obj._create = self.wrap_method(callable_obj._create.__func__)
            callable_obj._bulk_create = self.wrap_method(callable_obj._bulk_create.__func__)
            callable_obj._generate = self.wrap_method(callable_obj._generate.__func__)
            return callable_obj

        else:
            @functools.wraps(callable_obj)
            def wrapper(*args, **kwargs):
                # A mute_signals() object is not reentrant; use a copy every time.
                with self.copy():
                    return callable_obj(*args, **kwargs)
            return wrapper

    def wrap_method(self, method):
        @classmethod
        @functools.wraps(method)
        def wrapped_method(*args, **kwargs):
            # A mute_signals() object is not reentrant; use a copy every time.
            with self.copy():
                return method(*args, **kwargs)
        return wrapped_method<|MERGE_RESOLUTION|>--- conflicted
+++ resolved
@@ -276,10 +276,6 @@
                 query.insert_values(concrete_fields, objs)
                 query.get_compiler(connection=connection).execute_sql()
 
-<<<<<<< HEAD
-        # return models_to_create
-=======
->>>>>>> 8f3d2084
         return models_to_return
 
     @classmethod
